"""All dataset configurations used in ScandEval."""

from .config import DatasetConfig
from .dataset_tasks import LA, NER, QA, SENT, SPEED, TEXT_TO_TEXT
from .languages import DA, FO, IS, NB, NL, NN, SV, get_all_languages


def get_all_dataset_configs() -> dict[str, DatasetConfig]:
    """Get a mapping of all the dataset configurations.

    Returns:
        A mapping between names of datasets and their configurations.
    """
    return {
        cfg.name: cfg for cfg in globals().values() if isinstance(cfg, DatasetConfig)
    }


def get_dataset_config(dataset_name: str) -> DatasetConfig:
    """Get the dataset configuration for a dataset.

    Args:
        dataset_name:
            The name of the dataset.

    Returns:
        The dataset configuration.

    Raises:
        ValueError:
            If the dataset is not found.
    """
    # Get mapping of all dataset configs
    dataset_configs = get_all_dataset_configs()

    # If there are no matches for the dataset name, raise an error
    if dataset_name not in dataset_configs:
        raise ValueError(f"No dataset config found for dataset {dataset_name}.")

    # Otherwise, return the dataset configuration
    return dataset_configs[dataset_name]


SWEREC_CONFIG = DatasetConfig(
    name="swerec",
    pretty_name="the truncated version of SweReC",
    huggingface_id="ScandEval/swerec-mini",
    task=SENT,
    languages=[SV],
    prompt_prefix="Följande är recensioner och deras sentiment, som kan vara "
    "'positiv', 'neutral' eller 'negativ'.",
    prompt_template="Recension: {text}\nSentiment: {label}",
    prompt_label_mapping=dict(
        positive="positiv", neutral="neutral", negative="negativ"
    ),
    num_few_shot_examples=12,
    max_generated_tokens=3,
)


ANGRY_TWEETS_CONFIG = DatasetConfig(
    name="angry-tweets",
    pretty_name="the truncated version of AngryTweets",
    huggingface_id="ScandEval/angry-tweets-mini",
    task=SENT,
    languages=[DA],
    prompt_prefix="Følgende er tweets og deres sentiment, som kan være 'positiv', "
    "'neutral' eller 'negativ'.",
    prompt_template="Tweet: {text}\nSentiment: {label}",
    prompt_label_mapping=dict(
        positive="positiv", neutral="neutral", negative="negativ"
    ),
    num_few_shot_examples=12,
    max_generated_tokens=3,
)


NOREC_CONFIG = DatasetConfig(
    name="norec",
    pretty_name="the truncated version of NoReC",
    huggingface_id="ScandEval/norec-mini",
    task=SENT,
    languages=[NB, NN],
    prompt_prefix="Følgende er anmeldelser og deres sentiment, som kan være 'positiv', "
    "'nøytral' eller 'negativ'.",
    prompt_template="Anmeldelse: {text}\nSentiment: {label}",
    prompt_label_mapping=dict(
        positive="positiv", neutral="nøytral", negative="negativ"
    ),
    num_few_shot_examples=12,
    max_generated_tokens=3,
)


ISREC_CONFIG = DatasetConfig(
    name="isrec",
    pretty_name="the truncated version of IsReC",
    huggingface_id="ScandEval/isrec-mini",  # TODO: Needs to be uploaded
    task=SENT,
    languages=[IS],
    prompt_prefix="Eftirfarandi eru yfirferðir ásamt lyndisgildi þeirra, sem getur "
    "verið 'jákvætt', 'hlutlaust' eða 'neikvætt'.",
    prompt_template="Yfirferð: {text}\nLyndi: {label}",
    prompt_label_mapping=dict(
        positive="jákvætt", neutral="hlutlaust", negative="neikvætt"
    ),
    num_few_shot_examples=12,
    max_generated_tokens=3,
)


FOREC_CONFIG = DatasetConfig(
    name="forec",
    pretty_name="the truncated version of FoReC",
    huggingface_id="ScandEval/forec-mini",  # TODO: Needs to be uploaded
    task=SENT,
    languages=[FO],
    prompt_prefix="Her koma nøkur ummæli og teirra kensluliga sjónarmið, sum kunnu "
    "vera 'positivur', 'neutralur' ella 'negativur'.",
    prompt_template="Ummæli: {text}\nKensluligt sjónarmið: {label}",
    prompt_label_mapping=dict(
        positive="positivur", neutral="neutralur", negative="negativur"
    ),
    num_few_shot_examples=12,
    max_generated_tokens=3,
)


SUC3_CONFIG = DatasetConfig(
    name="suc3",
    pretty_name="the truncated version of SUC 3.0",
    huggingface_id="ScandEval/suc3-mini",
    task=NER,
    languages=[SV],
    prompt_prefix="Följande är meningar och JSON-ordböcker med de namngivna enheter "
    "som förekommer i den givna meningen.",
    prompt_template="Mening: {text}\nNamngivna entiteter: {label}",
    prompt_label_mapping={
        "b-per": "person",
        "i-per": "person",
        "b-loc": "plats",
        "i-loc": "plats",
        "b-org": "organisation",
        "i-org": "organisation",
        "b-misc": "diverse",
        "i-misc": "diverse",
    },
    num_few_shot_examples=8,
    max_generated_tokens=128,
)


DANE_CONFIG = DatasetConfig(
    name="dane",
    pretty_name="the truncated version of DaNE",
    huggingface_id="ScandEval/dane-mini",
    task=NER,
    languages=[DA],
    prompt_prefix="Følgende er sætninger og JSON-ordbøger med de navngivne enheder, "
    "som forekommer i den givne sætning.",
    prompt_template="Sætning: {text}\nNavngivne enheder: {label}",
    prompt_label_mapping={
        "b-per": "person",
        "i-per": "person",
        "b-loc": "sted",
        "i-loc": "sted",
        "b-org": "organisation",
        "i-org": "organisation",
        "b-misc": "diverse",
        "i-misc": "diverse",
    },
    num_few_shot_examples=8,
    max_generated_tokens=128,
)


NORNE_NB_CONFIG = DatasetConfig(
    name="norne-nb",
    pretty_name="the truncated version of the Bokmål part of NorNE",
    huggingface_id="ScandEval/norne-nb-mini",
    task=NER,
    languages=[NB],
    prompt_prefix="Følgende er fraser og JSON-ordbøker med de navngitte enhetene "
    "som forekommer i den gitte frasen.",
    prompt_template="Frase: {text}\nNavngitte enheter: {label}",
    prompt_label_mapping={
        "b-per": "person",
        "i-per": "person",
        "b-loc": "sted",
        "i-loc": "sted",
        "b-org": "organisasjon",
        "i-org": "organisasjon",
        "b-misc": "diverse",
        "i-misc": "diverse",
    },
    num_few_shot_examples=8,
    max_generated_tokens=128,
)


NORNE_NN_CONFIG = DatasetConfig(
    name="norne-nn",
    pretty_name="the truncated version of the Nynorsk part of NorNE",
    huggingface_id="ScandEval/norne-nn-mini",
    task=NER,
    languages=[NN],
    prompt_prefix="Følgende er fraser og JSON-ordbøker med de navngitte enhetene "
    "som forekommer i den gitte frasen.",
    prompt_template="Frase: {text}\nNavngitte enheter: {label}",
    prompt_label_mapping={
        "b-per": "person",
        "i-per": "person",
        "b-loc": "sted",
        "i-loc": "sted",
        "b-org": "organisasjon",
        "i-org": "organisasjon",
        "b-misc": "diverse",
        "i-misc": "diverse",
    },
    num_few_shot_examples=8,
    max_generated_tokens=128,
)


MIM_GOLD_NER_CONFIG = DatasetConfig(
    name="mim-gold-ner",
    pretty_name="the truncated version of MIM-GOLD-NER",
    huggingface_id="ScandEval/mim-gold-ner-mini",
    task=NER,
    languages=[IS],
    prompt_prefix="Eftirfarandi eru setningar ásamt JSON lyklum með nefndum einingum "
    "sem koma fyrir í setningunum.",
    prompt_template="Setning: {text}\nNefndar einingar: {label}",
    prompt_label_mapping={
        "b-per": "einstaklingur",
        "i-per": "einstaklingur",
        "b-loc": "staðsetning",
        "i-loc": "staðsetning",
        "b-org": "stofnun",
        "i-org": "stofnun",
        "b-misc": "ýmislegt",
        "i-misc": "ýmislegt",
    },
    num_few_shot_examples=8,
    max_generated_tokens=128,
)


WIKIANN_FO_CONFIG = DatasetConfig(
    name="wikiann-fo",
    pretty_name="the truncated version of the Faroese part of WikiANN",
    huggingface_id="ScandEval/wikiann-fo-mini",
    task=NER,
    languages=[FO],
    prompt_prefix="Her eru nakrir setningar og nakrar JSON orðabøkur við nevndar "
    "eindir, sum eru í setningunum.",
    prompt_template="Setningur: {text}\nNevndar eindir: {label}",
    prompt_label_mapping={
        "b-per": "persónur",
        "i-per": "persónur",
        "b-loc": "staður",
        "i-loc": "staður",
        "b-org": "felagsskapur",
        "i-org": "felagsskapur",
        "b-misc": "ymiskt",
        "i-misc": "ymiskt",
    },
    num_few_shot_examples=8,
    max_generated_tokens=128,
)


FONE_CONFIG = DatasetConfig(
    name="fone",
    pretty_name="the truncated version of the FoNE dataset",
    huggingface_id="ScandEval/fone-mini",  # TODO: Needs to be uploaded
    task=NER,
    languages=[FO],
    prompt_prefix="Her eru nakrir setningar og nakrar JSON orðabøkur við nevndar "
    "eindir, sum eru í setningunum.",
    prompt_template="Setningur: {text}\nNevndar eindir: {label}",
    prompt_label_mapping={
        "b-per": "persónur",
        "i-per": "persónur",
        "b-loc": "staður",
        "i-loc": "staður",
        "b-org": "felagsskapur",
        "i-org": "felagsskapur",
        "b-misc": "ymiskt",
        "i-misc": "ymiskt",
    },
    num_few_shot_examples=8,
    max_generated_tokens=128,
)


SCALA_SV_CONFIG = DatasetConfig(
    name="scala-sv",
    pretty_name="The Swedish part of ScaLA",
    huggingface_id="ScandEval/scala-sv",
    task=LA,
    languages=[SV],
    prompt_prefix="Följande är meningar och huruvida de är grammatiskt korrekta.",
    prompt_template="Mening: {text}\nGrammatisk korrekt: {label}",
    prompt_label_mapping=dict(correct="ja", incorrect="nej"),
    num_few_shot_examples=12,
    max_generated_tokens=3,
)


SCALA_DA_CONFIG = DatasetConfig(
    name="scala-da",
    pretty_name="the Danish part of ScaLA",
    huggingface_id="ScandEval/scala-da",
    task=LA,
    languages=[DA],
    prompt_prefix="Følgende er sætninger og om de er grammatisk korrekte.",
    prompt_template="Sætning: {text}\nGrammatisk korrekt: {label}",
    prompt_label_mapping=dict(correct="ja", incorrect="nej"),
    num_few_shot_examples=12,
    max_generated_tokens=3,
)


SCALA_NB_CONFIG = DatasetConfig(
    name="scala-nb",
    pretty_name="the Bokmål part of ScaLA",
    huggingface_id="ScandEval/scala-nb",
    task=LA,
    languages=[NB],
    prompt_prefix="Følgende er setninger og hvorvidt de er grammatisk korrekte.",
    prompt_template="Setning: {text}\nGrammatisk korrekt: {label}",
    prompt_label_mapping=dict(correct="ja", incorrect="nei"),
    num_few_shot_examples=12,
    max_generated_tokens=3,
)


SCALA_NN_CONFIG = DatasetConfig(
    name="scala-nn",
    pretty_name="the Nynorsk part of ScaLA",
    huggingface_id="ScandEval/scala-nn",
    task=LA,
    languages=[NN],
    prompt_prefix="Følgende er setninger og hvorvidt de er grammatisk korrekte.",
    prompt_template="Setning: {text}\nGrammatisk korrekt: {label}",
    prompt_label_mapping=dict(correct="ja", incorrect="nei"),
    num_few_shot_examples=12,
    max_generated_tokens=3,
)


SCALA_IS_CONFIG = DatasetConfig(
    name="scala-is",
    pretty_name="the Icelandic part of ScaLA",
    huggingface_id="ScandEval/scala-is",
    task=LA,
    languages=[IS],
    prompt_prefix="Eftirfarandi eru setningar og hvort þær eru málfræðilega réttar.",
    prompt_template="Setning: {text}\nMálfræðilega rétt: {label}",
    prompt_label_mapping=dict(correct="já", incorrect="nei"),
    num_few_shot_examples=12,
    max_generated_tokens=3,
)


SCALA_FO_CONFIG = DatasetConfig(
    name="scala-fo",
    pretty_name="the Faroese part of ScaLA",
    huggingface_id="ScandEval/scala-fo",
    task=LA,
    languages=[FO],
    prompt_prefix="Hetta eru nakrir setningar og um teir eru mállæruliga rættir.",
    prompt_template="Setningur: {text}\nMállæruliga rættur: {label}",
    prompt_label_mapping=dict(correct="ja", incorrect="nei"),
    num_few_shot_examples=12,
    max_generated_tokens=3,
)


SCANDIQA_DA_CONFIG = DatasetConfig(
    name="scandiqa-da",
    pretty_name="the Danish part of the truncated version of ScandiQA",
    huggingface_id="ScandEval/scandiqa-da-mini",
    task=QA,
    languages=[DA],
    prompt_template="{text}\nSpørgsmål: {question}\nSvar med maks. 3 ord: {label}",
    num_few_shot_examples=4,
    max_generated_tokens=32,
)


SCANDIQA_NO_CONFIG = DatasetConfig(
    name="scandiqa-no",
    pretty_name="the Norwegian part of truncated version of ScandiQA",
    huggingface_id="ScandEval/scandiqa-no-mini",
    task=QA,
    languages=[NB, NN],
    prompt_template="{text}\nSpørsmål: {question}\nSvar på maks 3 ord: {label}",
    num_few_shot_examples=4,
    max_generated_tokens=32,
)


SCANDIQA_SV_CONFIG = DatasetConfig(
    name="scandiqa-sv",
    pretty_name="the Swedish part of the truncated version of ScandiQA",
    huggingface_id="ScandEval/scandiqa-sv-mini",
    task=QA,
    languages=[SV],
    prompt_template="{text}\nFråga: {question}\nSvar på max 3 ord: {label}",
    num_few_shot_examples=4,
    max_generated_tokens=32,
)


NQII_CONFIG = DatasetConfig(
    name="nqii",
    pretty_name="Natural Questions in Icelandic",
    huggingface_id="ScandEval/nqii-mini",  # TODO: Needs to be uploaded
    task=QA,
    languages=[IS],
    prompt_template="{text}\nSpurning: {question}\nSvaraðu með að hámarki 3 orðum: "
    "{label}",
    num_few_shot_examples=4,
    max_generated_tokens=32,
)


FOQA_CONFIG = DatasetConfig(
    name="foqa",
    pretty_name="Faroese Question Answering",
    huggingface_id="ScandEval/foqa-mini",  # TODO: Needs to be uploaded
    task=QA,
    languages=[FO],
    prompt_template="{text}\nSpurningur: {question}\nSvara við í mesta lagi trimum "
    "orðum: {label}",
    num_few_shot_examples=4,
    max_generated_tokens=32,
)


NORDJYLLAND_NEWS_CONFIG = DatasetConfig(
    name="nordjylland-news",
    pretty_name="the truncated version of Nordjylland News",
    huggingface_id="ScandEval/nordjylland-news-mini",
    task=TEXT_TO_TEXT,
    languages=[DA],
    prompt_template="{text}\nOpsummering: {target_text}",
    num_few_shot_examples=2,
    max_generated_tokens=128,
)


<<<<<<< HEAD
RRN_CONFIG = DatasetConfig(
    name="rrn",
    pretty_name="the truncated version of RÚV Radio News",
    huggingface_id="ScandEval/rrn-mini",
    task=TEXT_TO_TEXT,
    languages=[IS],
    prompt_template="{text}\nSamantekt: {target_text}",
=======
NO_SAMMENDRAG_CONFIG = DatasetConfig(
    name="no-sammendrag",
    pretty_name="the truncated version of the Norwegian Sammendrag dataset",
    huggingface_id="ScandEval/no-sammendrag-mini",
    task=TEXT_TO_TEXT,
    languages=[NB, NN],
    prompt_template="{text}\nSammendrag: {target_text}",

  
WIKI_LINGUA_NL_CONFIG = DatasetConfig(
    name="wiki-lingua-nl",
    pretty_name="the Dutch part of the truncated version of WikiLingua",
    huggingface_id="ScandEval/wiki-lingua-nl-mini",
    task=TEXT_TO_TEXT,
    languages=[NL],
    prompt_template="{text}\nSamenvatting: {target_text}",
>>>>>>> 1107c3d0
    num_few_shot_examples=2,
    max_generated_tokens=128,
)


SPEED_CONFIG = DatasetConfig(
    name="speed",
    pretty_name="the speed estimation benchmark",
    huggingface_id="",
    task=SPEED,
    languages=list(get_all_languages().values()),
    prompt_template="",
    max_generated_tokens=1,
)<|MERGE_RESOLUTION|>--- conflicted
+++ resolved
@@ -452,7 +452,6 @@
 )
 
 
-<<<<<<< HEAD
 RRN_CONFIG = DatasetConfig(
     name="rrn",
     pretty_name="the truncated version of RÚV Radio News",
@@ -460,7 +459,10 @@
     task=TEXT_TO_TEXT,
     languages=[IS],
     prompt_template="{text}\nSamantekt: {target_text}",
-=======
+    num_few_shot_examples=2,
+    max_generated_tokens=128,
+)
+  
 NO_SAMMENDRAG_CONFIG = DatasetConfig(
     name="no-sammendrag",
     pretty_name="the truncated version of the Norwegian Sammendrag dataset",
@@ -468,7 +470,9 @@
     task=TEXT_TO_TEXT,
     languages=[NB, NN],
     prompt_template="{text}\nSammendrag: {target_text}",
-
+    num_few_shot_examples=2,
+    max_generated_tokens=128,
+)
   
 WIKI_LINGUA_NL_CONFIG = DatasetConfig(
     name="wiki-lingua-nl",
@@ -477,7 +481,6 @@
     task=TEXT_TO_TEXT,
     languages=[NL],
     prompt_template="{text}\nSamenvatting: {target_text}",
->>>>>>> 1107c3d0
     num_few_shot_examples=2,
     max_generated_tokens=128,
 )
