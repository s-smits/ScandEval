--- conflicted
+++ resolved
@@ -414,22 +414,11 @@
         test = val
 
         # Remove empty examples from the datasets
-<<<<<<< HEAD
-        for text_feature in ["tokens", "doc", "text"]:
+        for text_feature in ["tokens", "text"]:
             if text_feature in train.features:
                 train = train.filter(lambda x: len(x[text_feature]) > 0)
                 val = val.filter(lambda x: len(x[text_feature]) > 0)
                 test = test.filter(lambda x: len(x[text_feature]) > 0)
-=======
-        if "tokens" in train.features:
-            train = train.filter(lambda x: len(x["tokens"]) > 0)
-            val = val.filter(lambda x: len(x["tokens"]) > 0)
-            test = test.filter(lambda x: len(x["tokens"]) > 0)
-        elif "text" in train.features:
-            train = train.filter(lambda x: len(x["text"]) > 0)
-            val = val.filter(lambda x: len(x["text"]) > 0)
-            test = test.filter(lambda x: len(x["text"]) > 0)
->>>>>>> 80bd6f0f
 
         # If we are testing then truncate the test set
         if self.benchmark_config.testing:
